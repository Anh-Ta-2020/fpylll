# flake8: noqa
from __future__ import absolute_import
from .fplll.integer_matrix import IntegerMatrix
from .fplll.gso import GSO
from .fplll.lll import LLL
from .fplll.enumeration import Enumeration, EnumerationError, EvaluatorStrategy
from .fplll.bkz import BKZ
from .fplll.bkz_param import load_strategies_json
from .fplll.svpcvp import SVP
from .fplll.svpcvp import CVP
from .fplll.pruner import Pruning
from .fplll.sieve_gauss import GaussSieve
from .util import ReductionError
<<<<<<< HEAD
from .util import FPLLL
__version__ = "0.2.4dev"
=======
from .util import set_random_seed, set_precision, get_precision
__version__ = "0.3.0dev"
>>>>>>> 7c343f37
<|MERGE_RESOLUTION|>--- conflicted
+++ resolved
@@ -11,10 +11,5 @@
 from .fplll.pruner import Pruning
 from .fplll.sieve_gauss import GaussSieve
 from .util import ReductionError
-<<<<<<< HEAD
-from .util import FPLLL
-__version__ = "0.2.4dev"
-=======
 from .util import set_random_seed, set_precision, get_precision
-__version__ = "0.3.0dev"
->>>>>>> 7c343f37
+__version__ = "0.3.0dev"